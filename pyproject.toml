--- conflicted
+++ resolved
@@ -46,20 +46,13 @@
 
 [tool.poetry.group.dev.dependencies]
 black = {extras = ["jupyter"], version = "^23.1.0"}
-<<<<<<< HEAD
+
 isort = "^5.12.0"
 mypy = "^1.0.0"
 pylint = "^2.16.1"
 pre-commit = "^3.0.4"
 nbstripout = "^0.6.1"
 ssort = "^0.11.6"
-=======
-
-isort = "^5.11.4"
-mypy = "^0.991"
-pylint = "^2.15.10"
-pre-commit = "^2.21.0"
->>>>>>> 0966d646
 
 [build-system]
 requires = ["poetry-core>=1.4.0"]
